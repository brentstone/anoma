//! The docstrings on types and their fields with `derive(Clap)` are displayed
//! in the CLI `--help`.
use anoma::{cli::{InlinedNodeOpts, NodeOpts}, config::AnomaConfig};
use clap::Clap;
use eyre::{Result, WrapErr};

use crate::{gossip, shell};

<<<<<<< HEAD
pub fn main() {
    let NodeOpts { home, rpc, ops } = NodeOpts::parse();
    let anoma_config = AnomaConfig::new(home).unwrap();
    exec_inlined(anoma_config, rpc, ops)
}

fn exec_inlined(a_config: AnomaConfig, rpc: bool, ops: InlinedNodeOpts) {
    match ops {
        InlinedNodeOpts::RunOrderbook(arg) => {
            gossip::run(a_config, rpc, arg.local_address, arg.peers, arg.topics)
        }
        InlinedNodeOpts::RunAnoma => {
            shell::run(a_config);
            Ok(())
        }
        InlinedNodeOpts::ResetAnoma => {
            shell::reset(a_config);
            Ok(())
=======
pub fn main(config: Config) -> Result<()> {
    let NodeOpts { base_dir, rpc, ops } = NodeOpts::parse();
    let config = base_dir.map(Config::new).unwrap_or(config);
    exec_inlined(config, rpc, ops)
}

fn exec_inlined(config: Config, rpc: bool, ops: InlinedNodeOpts) -> Result<()> {
    match ops {
        InlinedNodeOpts::RunOrderbook(arg) => Ok(gossip::run(
            config,
            rpc,
            arg.local_address,
            arg.peers,
            arg.topics,
        )),
        InlinedNodeOpts::RunAnoma => {
            shell::run(config).wrap_err("Failed to run Anoma node")
        }
        InlinedNodeOpts::ResetAnoma => {
            shell::reset(config).wrap_err("Failed to reset Anoma node")
>>>>>>> 327a2d7b
        }
    }
}<|MERGE_RESOLUTION|>--- conflicted
+++ resolved
@@ -6,47 +6,24 @@
 
 use crate::{gossip, shell};
 
-<<<<<<< HEAD
 pub fn main() {
     let NodeOpts { home, rpc, ops } = NodeOpts::parse();
-    let anoma_config = AnomaConfig::new(home).unwrap();
-    exec_inlined(anoma_config, rpc, ops)
+    let config = AnomaConfig::new(home).unwrap();
+    exec_inlined(config, rpc, ops)
 }
 
-fn exec_inlined(a_config: AnomaConfig, rpc: bool, ops: InlinedNodeOpts) {
+fn exec_inlined(config: AnomaConfig, rpc: bool, ops: InlinedNodeOpts) {
     match ops {
         InlinedNodeOpts::RunOrderbook(arg) => {
-            gossip::run(a_config, rpc, arg.local_address, arg.peers, arg.topics)
+            gossip::run(config, rpc, arg.local_address, arg.peers, arg.topics)
         }
         InlinedNodeOpts::RunAnoma => {
-            shell::run(a_config);
+            shell::run(config);
             Ok(())
         }
         InlinedNodeOpts::ResetAnoma => {
-            shell::reset(a_config);
+            shell::reset(config);
             Ok(())
-=======
-pub fn main(config: Config) -> Result<()> {
-    let NodeOpts { base_dir, rpc, ops } = NodeOpts::parse();
-    let config = base_dir.map(Config::new).unwrap_or(config);
-    exec_inlined(config, rpc, ops)
-}
-
-fn exec_inlined(config: Config, rpc: bool, ops: InlinedNodeOpts) -> Result<()> {
-    match ops {
-        InlinedNodeOpts::RunOrderbook(arg) => Ok(gossip::run(
-            config,
-            rpc,
-            arg.local_address,
-            arg.peers,
-            arg.topics,
-        )),
-        InlinedNodeOpts::RunAnoma => {
-            shell::run(config).wrap_err("Failed to run Anoma node")
-        }
-        InlinedNodeOpts::ResetAnoma => {
-            shell::reset(config).wrap_err("Failed to reset Anoma node")
->>>>>>> 327a2d7b
         }
     }
 }