//! Ledger's state storage with key-value backed store and a merkle tree

mod merkle_tree;
#[cfg(any(test, feature = "testing"))]
pub mod mockdb;
pub mod types;
pub mod write_log;

use core::fmt::Debug;

#[cfg(not(feature = "ABCI"))]
use tendermint::block::Header;
#[cfg(not(feature = "ABCI"))]
use tendermint::merkle::proof::Proof;
#[cfg(feature = "ABCI")]
use tendermint_stable::block::Header;
#[cfg(feature = "ABCI")]
use tendermint_stable::merkle::proof::Proof;
use thiserror::Error;

use super::parameters::Parameters;
use crate::ledger::gas::MIN_STORAGE_GAS;
use crate::ledger::parameters::{self, EpochDuration};
use crate::ledger::storage::merkle_tree::{
    Error as MerkleTreeError, MerkleRoot,
};
pub use crate::ledger::storage::merkle_tree::{
    MerkleTree, MerkleTreeStoresRead, MerkleTreeStoresWrite, Sha256Hasher,
    StorageHasher, StoreType,
};
use crate::types::address::{Address, EstablishedAddressGen, InternalAddress};
use crate::types::chain::{ChainId, CHAIN_ID_LENGTH};
#[cfg(feature = "ferveo-tpke")]
use crate::types::storage::TxQueue;
use crate::types::storage::{
    BlockHash, BlockHeight, Epoch, Epochs, Key, KeySeg, BLOCK_HASH_LENGTH,
};
use crate::types::time::DateTimeUtc;

/// A result of a function that may fail
pub type Result<T> = std::result::Result<T, Error>;

/// The storage data
#[derive(Debug)]
pub struct Storage<D, H>
where
    D: DB + for<'iter> DBIter<'iter>,
    H: StorageHasher,
{
    /// The database for the storage
    pub db: D,
    /// The ID of the chain
    pub chain_id: ChainId,
    /// The storage for the current (yet to be committed) block
    pub block: BlockStorage<H>,
    /// The latest block header
    pub header: Option<Header>,
    /// The height of the committed block
    pub last_height: BlockHeight,
    /// The epoch of the committed block
    pub last_epoch: Epoch,
    /// Minimum block height at which the next epoch may start
    pub next_epoch_min_start_height: BlockHeight,
    /// Minimum block time at which the next epoch may start
    pub next_epoch_min_start_time: DateTimeUtc,
    /// The current established address generator
    pub address_gen: EstablishedAddressGen,
<<<<<<< HEAD
    /// The serialization of the key used to encrypt txs during this epoch
    pub encryption_key: Option<Vec<u8>>,
=======
    /// Wrapper txs to be decrypted in the next block proposal
    #[cfg(feature = "ferveo-tpke")]
    pub tx_queue: TxQueue,
>>>>>>> 36e513f7
}

/// The block storage data
#[derive(Debug)]
pub struct BlockStorage<H: StorageHasher> {
    /// Merkle tree of all the other data in block storage
    pub tree: MerkleTree<H>,
    /// Hash of the block
    pub hash: BlockHash,
    /// Height of the block (i.e. the level)
    pub height: BlockHeight,
    /// Epoch of the block
    pub epoch: Epoch,
    /// Predecessor block epochs
    pub pred_epochs: Epochs,
}

#[allow(missing_docs)]
#[derive(Error, Debug)]
pub enum Error {
    #[error("TEMPORARY error: {error}")]
    Temporary { error: String },
    #[error("Found an unknown key: {key}")]
    UnknownKey { key: String },
    #[error("Storage key error {0}")]
    KeyError(crate::types::storage::Error),
    #[error("Coding error: {0}")]
    CodingError(types::Error),
    #[error("Merkle tree error: {0}")]
    MerkleTreeError(MerkleTreeError),
    #[error("Merkle tree error: {0}")]
    DBError(String),
}

/// The block's state as stored in the database.
pub struct BlockStateRead {
    /// Merkle tree stores
    pub merkle_tree_stores: MerkleTreeStoresRead,
    /// Hash of the block
    pub hash: BlockHash,
    /// Height of the block
    pub height: BlockHeight,
    /// Epoch of the block
    pub epoch: Epoch,
    /// Predecessor block epochs
    pub pred_epochs: Epochs,
    /// Minimum block height at which the next epoch may start
    pub next_epoch_min_start_height: BlockHeight,
    /// Minimum block time at which the next epoch may start
    pub next_epoch_min_start_time: DateTimeUtc,
    /// Established address generator
    pub address_gen: EstablishedAddressGen,
<<<<<<< HEAD
    /// The serialization of the key used to encrypt txs during this epoch
    pub encryption_key: Option<Vec<u8>>,
=======
    /// Wrapper txs to be decrypted in the next block proposal
    #[cfg(feature = "ferveo-tpke")]
    pub tx_queue: TxQueue,
>>>>>>> 36e513f7
}

/// The block's state to write into the database.
pub struct BlockStateWrite<'a> {
    /// Merkle tree stores
    pub merkle_tree_stores: MerkleTreeStoresWrite<'a>,
    /// Hash of the block
    pub hash: &'a BlockHash,
    /// Height of the block
    pub height: BlockHeight,
    /// Epoch of the block
    pub epoch: Epoch,
    /// Predecessor block epochs
    pub pred_epochs: &'a Epochs,
    /// Minimum block height at which the next epoch may start
    pub next_epoch_min_start_height: BlockHeight,
    /// Minimum block time at which the next epoch may start
    pub next_epoch_min_start_time: DateTimeUtc,
    /// Established address generator
    pub address_gen: &'a EstablishedAddressGen,
<<<<<<< HEAD
    /// The serialization of the key used to encrypt txs during this epoch
    pub encryption_key: Option<Vec<u8>>,
=======
    /// Wrapper txs to be decrypted in the next block proposal
    #[cfg(feature = "ferveo-tpke")]
    pub tx_queue: &'a TxQueue,
>>>>>>> 36e513f7
}

/// A database backend.
pub trait DB: std::fmt::Debug {
    /// A DB's cache
    type Cache;
    /// A handle for batch writes
    type WriteBatch: DBWriteBatch;

    /// Open the database from provided path
    fn open(
        db_path: impl AsRef<std::path::Path>,
        cache: Option<&Self::Cache>,
    ) -> Self;

    /// Flush data on the memory to persistent them
    fn flush(&self, wait: bool) -> Result<()>;

    /// Read the last committed block's metadata
    fn read_last_block(&mut self) -> Result<Option<BlockStateRead>>;

    /// Write block's metadata
    fn write_block(&mut self, state: BlockStateWrite) -> Result<()>;

    /// Read the latest value for account subspace key from the DB
    fn read_subspace_val(&self, key: &Key) -> Result<Option<Vec<u8>>>;

    /// Write the value with the given height and account subspace key to the
    /// DB. Returns the size difference from previous value, if any, or the
    /// size of the value otherwise.
    fn write_subspace_val(
        &mut self,
        height: BlockHeight,
        key: &Key,
        value: impl AsRef<[u8]>,
    ) -> Result<i64>;

    /// Delete the value with the given height and account subspace key from the
    /// DB. Returns the size of the removed value, if any, 0 if no previous
    /// value was found.
    fn delete_subspace_val(
        &mut self,
        height: BlockHeight,
        key: &Key,
    ) -> Result<i64>;

    /// Start write batch.
    fn batch() -> Self::WriteBatch;

    /// Execute write batch.
    fn exec_batch(&mut self, batch: Self::WriteBatch) -> Result<()>;

    /// Batch write the value with the given height and account subspace key to
    /// the DB. Returns the size difference from previous value, if any, or
    /// the size of the value otherwise.
    fn batch_write_subspace_val(
        &self,
        batch: &mut Self::WriteBatch,
        height: BlockHeight,
        key: &Key,
        value: impl AsRef<[u8]>,
    ) -> Result<i64>;

    /// Batch delete the value with the given height and account subspace key
    /// from the DB. Returns the size of the removed value, if any, 0 if no
    /// previous value was found.
    fn batch_delete_subspace_val(
        &self,
        batch: &mut Self::WriteBatch,
        height: BlockHeight,
        key: &Key,
    ) -> Result<i64>;
}

/// A database prefix iterator.
pub trait DBIter<'iter> {
    /// The concrete type of the iterator
    type PrefixIter: Debug + Iterator<Item = (String, Vec<u8>, u64)>;

    /// Read account subspace key value pairs with the given prefix from the DB
    fn iter_prefix(&'iter self, prefix: &Key) -> Self::PrefixIter;
}

/// Atomic batch write.
pub trait DBWriteBatch {
    /// Insert a value into the database under the given key.
    fn put<K, V>(&mut self, key: K, value: V)
    where
        K: AsRef<[u8]>,
        V: AsRef<[u8]>;

    /// Removes the database entry for key. Does nothing if the key was not
    /// found.
    fn delete<K: AsRef<[u8]>>(&mut self, key: K);
}

impl<D, H> Storage<D, H>
where
    D: DB + for<'iter> DBIter<'iter>,
    H: StorageHasher,
{
    /// open up a new instance of the storage given path to db and chain id
    pub fn open(
        db_path: impl AsRef<std::path::Path>,
        chain_id: ChainId,
        cache: Option<&D::Cache>,
    ) -> Self {
        let block = BlockStorage {
            tree: MerkleTree::default(),
            hash: BlockHash::default(),
            height: BlockHeight::default(),
            epoch: Epoch::default(),
            pred_epochs: Epochs::default(),
        };
        Storage::<D, H> {
            db: D::open(db_path, cache),
            chain_id,
            block,
            header: None,
            last_height: BlockHeight(0),
            last_epoch: Epoch::default(),
            next_epoch_min_start_height: BlockHeight::default(),
            next_epoch_min_start_time: DateTimeUtc::now(),
            address_gen: EstablishedAddressGen::new(
                "Privacy is a function of liberty.",
            ),
<<<<<<< HEAD
            encryption_key: None,
=======
            #[cfg(feature = "ferveo-tpke")]
            tx_queue: TxQueue::default(),
>>>>>>> 36e513f7
        }
    }

    /// Load the full state at the last committed height, if any. Returns the
    /// Merkle root hash and the height of the committed block.
    pub fn load_last_state(&mut self) -> Result<()> {
        if let Some(BlockStateRead {
            merkle_tree_stores,
            hash,
            height,
            epoch,
            pred_epochs,
            next_epoch_min_start_height,
            next_epoch_min_start_time,
            address_gen,
<<<<<<< HEAD
            encryption_key,
=======
            #[cfg(feature = "ferveo-tpke")]
            tx_queue,
>>>>>>> 36e513f7
        }) = self.db.read_last_block()?
        {
            self.block.tree = MerkleTree::new(merkle_tree_stores);
            self.block.hash = hash;
            self.block.height = height;
            self.block.epoch = epoch;
            self.block.pred_epochs = pred_epochs;
            self.last_height = height;
            self.last_epoch = epoch;
            self.next_epoch_min_start_height = next_epoch_min_start_height;
            self.next_epoch_min_start_time = next_epoch_min_start_time;
            self.address_gen = address_gen;
<<<<<<< HEAD
            self.encryption_key = encryption_key;
=======
            #[cfg(feature = "ferveo-tpke")]
            {
                self.tx_queue = tx_queue;
            }
>>>>>>> 36e513f7
            tracing::debug!("Loaded storage from DB");
        } else {
            tracing::info!("No state could be found");
        }
        Ok(())
    }

    /// Returns the Merkle root hash and the height of the committed block. If
    /// no block exists, returns None.
    pub fn get_state(&self) -> Option<(MerkleRoot, u64)> {
        if self.block.height.0 != 0 {
            Some((self.block.tree.root(), self.block.height.0))
        } else {
            None
        }
    }

    /// Persist the current block's state to the database
    pub fn commit(&mut self) -> Result<()> {
        let state = BlockStateWrite {
            merkle_tree_stores: self.block.tree.stores(),
            hash: &self.block.hash,
            height: self.block.height,
            epoch: self.block.epoch,
            pred_epochs: &self.block.pred_epochs,
            next_epoch_min_start_height: self.next_epoch_min_start_height,
            next_epoch_min_start_time: self.next_epoch_min_start_time,
            address_gen: &self.address_gen,
<<<<<<< HEAD
            encryption_key: self.encryption_key.clone(),
=======
            #[cfg(feature = "ferveo-tpke")]
            tx_queue: &self.tx_queue,
>>>>>>> 36e513f7
        };
        self.db.write_block(state)?;
        self.last_height = self.block.height;
        self.header = None;
        Ok(())
    }

    /// Find the root hash of the merkle tree
    pub fn merkle_root(&self) -> MerkleRoot {
        self.block.tree.root()
    }

    /// Check if the given key is present in storage. Returns the result and the
    /// gas cost.
    pub fn has_key(&self, key: &Key) -> Result<(bool, u64)> {
        Ok((self.block.tree.has_key(key)?, key.len() as _))
    }

    /// Returns a value from the specified subspace and the gas cost
    pub fn read(&self, key: &Key) -> Result<(Option<Vec<u8>>, u64)> {
        tracing::debug!("storage read key {}", key);
        let (present, gas) = self.has_key(key)?;
        if !present {
            return Ok((None, gas));
        }

        match self.db.read_subspace_val(key)? {
            Some(v) => {
                let gas = key.len() + v.len();
                Ok((Some(v), gas as _))
            }
            None => Ok((None, key.len() as _)),
        }
    }

    /// Returns a prefix iterator and the gas cost
    pub fn iter_prefix(
        &self,
        prefix: &Key,
    ) -> (<D as DBIter<'_>>::PrefixIter, u64) {
        (self.db.iter_prefix(prefix), prefix.len() as _)
    }

    /// Write a value to the specified subspace and returns the gas cost and the
    /// size difference
    pub fn write(
        &mut self,
        key: &Key,
        value: impl AsRef<[u8]> + Clone,
    ) -> Result<(u64, i64)> {
        tracing::debug!("storage write key {}", key,);
        self.block.tree.update(key, value.clone())?;

        let len = value.as_ref().len();
        let gas = key.len() + len;
        let size_diff =
            self.db.write_subspace_val(self.last_height, key, value)?;
        Ok((gas as _, size_diff))
    }

    /// Delete the specified subspace and returns the gas cost and the size
    /// difference
    pub fn delete(&mut self, key: &Key) -> Result<(u64, i64)> {
        let mut deleted_bytes_len = 0;
        if self.has_key(key)?.0 {
            self.block.tree.delete(key)?;
            deleted_bytes_len =
                self.db.delete_subspace_val(self.last_height, key)?;
        }
        let gas = key.len() + deleted_bytes_len as usize;
        Ok((gas as _, deleted_bytes_len))
    }

    /// Set the block header.
    /// The header is not in the Merkle tree as it's tracked by Tendermint.
    /// Hence, we don't update the tree when this is set.
    pub fn set_header(&mut self, header: Header) -> Result<()> {
        self.header = Some(header);
        Ok(())
    }

    /// Block data is in the Merkle tree as it's tracked by Tendermint in the
    /// block header. Hence, we don't update the tree when this is set.
    pub fn begin_block(
        &mut self,
        hash: BlockHash,
        height: BlockHeight,
    ) -> Result<()> {
        self.block.hash = hash;
        self.block.height = height;
        Ok(())
    }

    /// Get a validity predicate for the given account address and the gas cost
    /// for reading it.
    pub fn validity_predicate(
        &self,
        addr: &Address,
    ) -> Result<(Option<Vec<u8>>, u64)> {
        let key = Key::validity_predicate(addr);
        self.read(&key)
    }

    #[allow(dead_code)]
    /// Check if the given address exists on chain and return the gas cost.
    pub fn exists(&self, addr: &Address) -> Result<(bool, u64)> {
        let key = Key::validity_predicate(addr);
        self.has_key(&key)
    }

    /// Get the chain ID as a raw string
    pub fn get_chain_id(&self) -> (String, u64) {
        (self.chain_id.to_string(), CHAIN_ID_LENGTH as _)
    }

    /// Get the current (yet to be committed) block height
    pub fn get_block_height(&self) -> (BlockHeight, u64) {
        (self.block.height, MIN_STORAGE_GAS)
    }

    /// Get the current (yet to be committed) block hash
    pub fn get_block_hash(&self) -> (BlockHash, u64) {
        (self.block.hash.clone(), BLOCK_HASH_LENGTH as _)
    }

    /// Get the existence proof
    pub fn get_existence_proof(
        &self,
        key: &Key,
        value: Vec<u8>,
    ) -> Result<Proof> {
        Ok(self.block.tree.get_existence_proof(key, value)?)
    }

    /// Get the non-existence proof
    pub fn get_non_existence_proof(&self, key: &Key) -> Result<Proof> {
        Ok(self.block.tree.get_non_existence_proof(key)?)
    }

    /// Get the current (yet to be committed) block epoch
    pub fn get_current_epoch(&self) -> (Epoch, u64) {
        (self.block.epoch, MIN_STORAGE_GAS)
    }

    /// Get the epoch of the last committed block
    pub fn get_last_epoch(&self) -> (Epoch, u64) {
        (self.last_epoch, MIN_STORAGE_GAS)
    }

    /// Initialize the first epoch. The first epoch begins at genesis time.
    pub fn init_genesis_epoch(
        &mut self,
        initial_height: BlockHeight,
        genesis_time: DateTimeUtc,
        parameters: &Parameters,
    ) -> Result<()> {
        let EpochDuration {
            min_num_of_blocks,
            min_duration,
        } = parameters.epoch_duration;
        self.next_epoch_min_start_height = initial_height + min_num_of_blocks;
        self.next_epoch_min_start_time = genesis_time + min_duration;
        self.update_epoch_in_merkle_tree()
    }

    /// Get the block header
    pub fn get_block_header(&self) -> (Option<Header>, u64) {
        (self.header.clone(), MIN_STORAGE_GAS)
    }

    /// Initialize a new epoch when the current epoch is finished. Returns
    /// `true` on a new epoch.
    pub fn update_epoch(
        &mut self,
        height: BlockHeight,
        time: DateTimeUtc,
    ) -> Result<bool> {
        let (parameters, _gas) =
            parameters::read(self).expect("Couldn't read protocol parameters");

        // Check if the current epoch is over
        let new_epoch = height >= self.next_epoch_min_start_height
            && time >= self.next_epoch_min_start_time;
        if new_epoch {
            // Begin a new epoch
            self.block.epoch = self.block.epoch.next();
            self.last_epoch = self.last_epoch.next();
            debug_assert_eq!(self.block.epoch, self.last_epoch);
            let EpochDuration {
                min_num_of_blocks,
                min_duration,
            } = parameters.epoch_duration;
            self.next_epoch_min_start_height = height + min_num_of_blocks;
            self.next_epoch_min_start_time = time + min_duration;
            // TODO put this into PoS parameters and pass it to tendermint
            // `consensus_params` on `InitChain` and `EndBlock`
            let evidence_max_age_num_blocks: u64 = 100000;
            self.block
                .pred_epochs
                .new_epoch(height, evidence_max_age_num_blocks);
            tracing::info!("Began a new epoch {}", self.block.epoch);
        }
        self.update_epoch_in_merkle_tree()?;
        Ok(new_epoch)
    }

    /// Update the merkle tree with epoch data
    fn update_epoch_in_merkle_tree(&mut self) -> Result<()> {
        let key_prefix: Key =
            Address::Internal(InternalAddress::PoS).to_db_key().into();

        let key = key_prefix
            .push(&"epoch_start_height".to_string())
            .map_err(Error::KeyError)?;
        self.block
            .tree
            .update(&key, types::encode(&self.next_epoch_min_start_height))?;

        let key = key_prefix
            .push(&"epoch_start_time".to_string())
            .map_err(Error::KeyError)?;
        self.block
            .tree
            .update(&key, types::encode(&self.next_epoch_min_start_time))?;

        let key = key_prefix
            .push(&"current_epoch".to_string())
            .map_err(Error::KeyError)?;
        self.block
            .tree
            .update(&key, types::encode(&self.block.epoch))?;
        Ok(())
    }

    /// Start write batch.
    fn batch() -> D::WriteBatch {
        D::batch()
    }

    /// Execute write batch.
    fn exec_batch(&mut self, batch: D::WriteBatch) -> Result<()> {
        self.db.exec_batch(batch)
    }

    /// Batch write the value with the given height and account subspace key to
    /// the DB. Returns the size difference from previous value, if any, or
    /// the size of the value otherwise.
    fn batch_write_subspace_val(
        &mut self,
        batch: &mut D::WriteBatch,
        key: &Key,
        value: impl AsRef<[u8]>,
    ) -> Result<i64> {
        let value = value.as_ref();
        self.block.tree.update(key, value)?;
        self.db
            .batch_write_subspace_val(batch, self.block.height, key, value)
    }

    /// Batch delete the value with the given height and account subspace key
    /// from the DB. Returns the size of the removed value, if any, 0 if no
    /// previous value was found.
    fn batch_delete_subspace_val(
        &mut self,
        batch: &mut D::WriteBatch,
        key: &Key,
    ) -> Result<i64> {
        self.block.tree.delete(key)?;
        self.db
            .batch_delete_subspace_val(batch, self.block.height, key)
    }
}

impl From<MerkleTreeError> for Error {
    fn from(error: MerkleTreeError) -> Self {
        Self::MerkleTreeError(error)
    }
}

/// Helpers for testing components that depend on storage
#[cfg(any(test, feature = "testing"))]
pub mod testing {
    use merkle_tree::Sha256Hasher;

    use super::mockdb::MockDB;
    use super::*;

    /// Storage with a mock DB for testing
    pub type TestStorage = Storage<MockDB, Sha256Hasher>;

    impl Default for TestStorage {
        fn default() -> Self {
            let chain_id = ChainId::default();
            let tree = MerkleTree::default();
            let block = BlockStorage {
                tree,
                hash: BlockHash::default(),
                height: BlockHeight::default(),
                epoch: Epoch::default(),
                pred_epochs: Epochs::default(),
            };
            Self {
                db: MockDB::default(),
                chain_id,
                block,
                header: None,
                last_height: BlockHeight(0),
                last_epoch: Epoch::default(),
                next_epoch_min_start_height: BlockHeight::default(),
                next_epoch_min_start_time: DateTimeUtc::now(),
                address_gen: EstablishedAddressGen::new(
                    "Test address generator seed",
                ),
<<<<<<< HEAD
                encryption_key: None,
=======
                #[cfg(feature = "ferveo-tpke")]
                tx_queue: TxQueue::default(),
>>>>>>> 36e513f7
            }
        }
    }
}

#[cfg(test)]
mod tests {
    use chrono::{TimeZone, Utc};
    use proptest::prelude::*;

    use super::testing::*;
    use super::*;
    use crate::ledger::parameters::Parameters;
    use crate::types::time::{self, Duration};

    prop_compose! {
        /// Setup test input data with arbitrary epoch duration, epoch start
        /// height and time, and a block height and time that are greater than
        /// the epoch start height and time, and the change to be applied to
        /// the epoch duration parameters.
        fn arb_and_epoch_duration_start_and_block()
        (
            start_height in 0..1000_u64,
            start_time in 0..10000_i64,
            min_num_of_blocks in 1..10_u64,
            min_duration in 1..100_i64,
        )
        (
            min_num_of_blocks in Just(min_num_of_blocks),
            min_duration in Just(min_duration),
            start_height in Just(start_height),
            start_time in Just(start_time),
            block_height in start_height + 1..(start_height + 2 * min_num_of_blocks as u64),
            block_time in start_time + 1..(start_time + 2 * min_duration),
            // Delta will be applied on the `min_num_of_blocks` parameter
            min_blocks_delta in -(min_num_of_blocks as i64 - 1)..5,
            // Delta will be applied on the `min_duration` parameter
            min_duration_delta in -(min_duration as i64 - 1)..50,
        ) -> (EpochDuration, BlockHeight, DateTimeUtc, BlockHeight, DateTimeUtc,
                i64, i64) {
            let epoch_duration = EpochDuration {
                min_num_of_blocks,
                min_duration: Duration::seconds(min_duration).into(),
            };
            (epoch_duration,
                BlockHeight(start_height), Utc.timestamp(start_time, 0).into(),
                BlockHeight(block_height), Utc.timestamp(block_time, 0).into(),
                min_blocks_delta, min_duration_delta)
        }
    }

    proptest! {
        /// Test that:
        /// 1. When the minimum blocks have been created since the epoch
        ///    start height and minimum time passed since the epoch start time,
        ///    a new epoch must start.
        /// 2. When the epoch duration parameters change, the current epoch's
        ///    duration doesn't change, but the next one does.
        #[test]
        fn update_epoch_after_its_duration(
            (epoch_duration, start_height, start_time, block_height, block_time,
            min_blocks_delta, min_duration_delta)
            in arb_and_epoch_duration_start_and_block())
        {
            let mut storage = TestStorage {
                next_epoch_min_start_height:
                    start_height + epoch_duration.min_num_of_blocks,
                next_epoch_min_start_time:
                    start_time + epoch_duration.min_duration,
                ..Default::default()
            };
            let mut parameters = Parameters {
                epoch_duration: epoch_duration.clone(),
            };
            parameters::init_genesis_storage(&mut storage, &parameters);

            let epoch_before = storage.last_epoch;
            assert_eq!(epoch_before, storage.block.epoch);

            // Try to apply the epoch update
            storage.update_epoch(block_height, block_time).unwrap();

            // Test for 1.
            if block_height.0 - start_height.0
                >= epoch_duration.min_num_of_blocks as u64
                && time::duration_passed(
                    block_time,
                    start_time,
                    epoch_duration.min_duration,
                )
            {
                assert_eq!(storage.block.epoch, epoch_before.next());
                assert_eq!(storage.last_epoch, epoch_before.next());
                assert_eq!(storage.next_epoch_min_start_height,
                    block_height + epoch_duration.min_num_of_blocks);
                assert_eq!(storage.next_epoch_min_start_time,
                    block_time + epoch_duration.min_duration);
                assert_eq!(storage.block.pred_epochs.get_epoch(block_height), Some(epoch_before.next()));
            } else {
                assert_eq!(storage.block.epoch, epoch_before);
                assert_eq!(storage.last_epoch, epoch_before);
                assert_eq!(storage.block.pred_epochs.get_epoch(block_height), Some(epoch_before));
            }

            // Update the epoch duration parameters
            parameters.epoch_duration.min_num_of_blocks =
                (parameters.epoch_duration.min_num_of_blocks as i64 + min_blocks_delta) as u64;
            let min_duration: i64 = parameters.epoch_duration.min_duration.0 as _;
            parameters.epoch_duration.min_duration =
                Duration::seconds(min_duration + min_duration_delta).into();
            parameters::update(&mut storage, &parameters).unwrap();

            // Test for 2.
            let epoch_before = storage.last_epoch;
            let height_of_update = storage.next_epoch_min_start_height.0 ;
            let time_of_update = storage.next_epoch_min_start_time;
            let height_before_update = BlockHeight(height_of_update - 1);
            let height_of_update = BlockHeight(height_of_update);
            let time_before_update = time_of_update - Duration::seconds(1);

            // No update should happen before both epoch duration conditions are
            // satisfied
            storage.update_epoch(height_before_update, time_before_update).unwrap();
            assert_eq!(storage.block.epoch, epoch_before);
            assert_eq!(storage.last_epoch, epoch_before);
            storage.update_epoch(height_of_update, time_before_update).unwrap();
            assert_eq!(storage.block.epoch, epoch_before);
            assert_eq!(storage.last_epoch, epoch_before);
            storage.update_epoch(height_before_update, time_of_update).unwrap();
            assert_eq!(storage.block.epoch, epoch_before);
            assert_eq!(storage.last_epoch, epoch_before);

            // Update should happen at this or after this height and time
            storage.update_epoch(height_of_update, time_of_update).unwrap();
            assert_eq!(storage.block.epoch, epoch_before.next());
            assert_eq!(storage.last_epoch, epoch_before.next());
            // The next epoch's minimum duration should change
            assert_eq!(storage.next_epoch_min_start_height,
                height_of_update + parameters.epoch_duration.min_num_of_blocks);
            assert_eq!(storage.next_epoch_min_start_time,
                time_of_update + parameters.epoch_duration.min_duration);
        }
    }
}<|MERGE_RESOLUTION|>--- conflicted
+++ resolved
@@ -65,14 +65,11 @@
     pub next_epoch_min_start_time: DateTimeUtc,
     /// The current established address generator
     pub address_gen: EstablishedAddressGen,
-<<<<<<< HEAD
     /// The serialization of the key used to encrypt txs during this epoch
     pub encryption_key: Option<Vec<u8>>,
-=======
     /// Wrapper txs to be decrypted in the next block proposal
     #[cfg(feature = "ferveo-tpke")]
     pub tx_queue: TxQueue,
->>>>>>> 36e513f7
 }
 
 /// The block storage data
@@ -125,14 +122,11 @@
     pub next_epoch_min_start_time: DateTimeUtc,
     /// Established address generator
     pub address_gen: EstablishedAddressGen,
-<<<<<<< HEAD
     /// The serialization of the key used to encrypt txs during this epoch
     pub encryption_key: Option<Vec<u8>>,
-=======
     /// Wrapper txs to be decrypted in the next block proposal
     #[cfg(feature = "ferveo-tpke")]
     pub tx_queue: TxQueue,
->>>>>>> 36e513f7
 }
 
 /// The block's state to write into the database.
@@ -153,14 +147,11 @@
     pub next_epoch_min_start_time: DateTimeUtc,
     /// Established address generator
     pub address_gen: &'a EstablishedAddressGen,
-<<<<<<< HEAD
     /// The serialization of the key used to encrypt txs during this epoch
     pub encryption_key: Option<Vec<u8>>,
-=======
     /// Wrapper txs to be decrypted in the next block proposal
     #[cfg(feature = "ferveo-tpke")]
     pub tx_queue: &'a TxQueue,
->>>>>>> 36e513f7
 }
 
 /// A database backend.
@@ -287,12 +278,9 @@
             address_gen: EstablishedAddressGen::new(
                 "Privacy is a function of liberty.",
             ),
-<<<<<<< HEAD
             encryption_key: None,
-=======
             #[cfg(feature = "ferveo-tpke")]
             tx_queue: TxQueue::default(),
->>>>>>> 36e513f7
         }
     }
 
@@ -308,12 +296,9 @@
             next_epoch_min_start_height,
             next_epoch_min_start_time,
             address_gen,
-<<<<<<< HEAD
             encryption_key,
-=======
             #[cfg(feature = "ferveo-tpke")]
             tx_queue,
->>>>>>> 36e513f7
         }) = self.db.read_last_block()?
         {
             self.block.tree = MerkleTree::new(merkle_tree_stores);
@@ -326,14 +311,11 @@
             self.next_epoch_min_start_height = next_epoch_min_start_height;
             self.next_epoch_min_start_time = next_epoch_min_start_time;
             self.address_gen = address_gen;
-<<<<<<< HEAD
             self.encryption_key = encryption_key;
-=======
             #[cfg(feature = "ferveo-tpke")]
             {
                 self.tx_queue = tx_queue;
             }
->>>>>>> 36e513f7
             tracing::debug!("Loaded storage from DB");
         } else {
             tracing::info!("No state could be found");
@@ -362,12 +344,9 @@
             next_epoch_min_start_height: self.next_epoch_min_start_height,
             next_epoch_min_start_time: self.next_epoch_min_start_time,
             address_gen: &self.address_gen,
-<<<<<<< HEAD
             encryption_key: self.encryption_key.clone(),
-=======
             #[cfg(feature = "ferveo-tpke")]
             tx_queue: &self.tx_queue,
->>>>>>> 36e513f7
         };
         self.db.write_block(state)?;
         self.last_height = self.block.height;
@@ -681,12 +660,9 @@
                 address_gen: EstablishedAddressGen::new(
                     "Test address generator seed",
                 ),
-<<<<<<< HEAD
                 encryption_key: None,
-=======
                 #[cfg(feature = "ferveo-tpke")]
                 tx_queue: TxQueue::default(),
->>>>>>> 36e513f7
             }
         }
     }
