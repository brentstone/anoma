/// Integration of Ferveo cryptographic primitives
/// to enable encrypted txs inside of normal txs.
/// *Not wasm compatible*
#[cfg(feature = "ferveo-tpke")]
pub mod wrapper_tx {
    use std::convert::TryFrom;
    use std::io::Write;

    pub use ark_bls12_381::Bls12_381 as EllipticCurve;
    pub use ark_ec::{AffineCurve, PairingEngine};
    use borsh::{BorshDeserialize, BorshSerialize};
    use serde::{Deserialize, Serialize};
    use thiserror::Error;

    use crate::proto::Tx;
    use crate::types::address::Address;
<<<<<<< HEAD
    use crate::types::key::ed25519::{
        verify_tx_sig, Keypair, PublicKey, Signature,
    };
=======
    use crate::types::key::ed25519::{Keypair, PublicKey, VerifySigError};
>>>>>>> 3748489f
    use crate::types::storage::Epoch;
    use crate::types::token::Amount;
    use crate::types::transaction::encrypted::EncryptedTx;
    use crate::types::transaction::{
        hash_tx, EncryptionKey, Hash, TxError, TxType,
    };

    /// TODO: Determine a sane number for this
    const GAS_LIMIT_RESOLUTION: u64 = 1_000_000;

    /// Errors relating to decrypting a wrapper tx and its
    /// encrypted payload from a Tx type
    #[allow(missing_docs)]
    #[derive(Error, Debug)]
    pub enum WrapperTxErr {
        #[error(
            "The hash of the decrypted tx does not match the hash commitment"
        )]
        DecryptedHash,
        #[error("The decryption did not produce a valid Tx")]
        InvalidTx,
        #[error("The given Tx data did not contain a valid WrapperTx")]
        InvalidWrapperTx,
<<<<<<< HEAD
=======
        #[error("Expected signed WrapperTx data")]
        Unsigned,
        #[error("{0}")]
        SigError(VerifySigError),
        #[error("Unable to deserialize the Tx data: {0}")]
        Deserialization(String),
>>>>>>> 3748489f
        #[error(
            "Attempted to sign WrapperTx with keypair whose public key \
             differs from that in the WrapperTx"
        )]
        InvalidKeyPair,
    }

    /// A fee is an amount of a specified token
    #[derive(
        Debug,
        Clone,
        PartialEq,
        BorshSerialize,
        BorshDeserialize,
        Serialize,
        Deserialize,
    )]
    pub struct Fee {
        /// amount of the fee
        pub amount: Amount,
        /// address of the token
        pub token: Address,
    }

    /// Gas limits must be multiples of GAS_LIMIT_RESOLUTION
    /// This is done to minimize the amount of information leak from
    /// a wrapper tx. The larger the GAS_LIMIT_RESOLUTION, the
    /// less info leaked.
    ///
    /// This struct only stores the multiple of GAS_LIMIT_RESOLUTION,
    /// not the raw amount
    #[derive(Debug, Clone, PartialEq, Serialize, Deserialize)]
    #[serde(from = "u64")]
    #[serde(into = "u64")]
    pub struct GasLimit {
        multiplier: u64,
    }

    impl GasLimit {
        /// We refund unused gas up to GAS_LIMIT_RESOLUTION
        pub fn refund_amount(&self, used_gas: u64) -> Amount {
            if used_gas < (u64::from(self) - GAS_LIMIT_RESOLUTION) {
                // we refund only up to GAS_LIMIT_RESOLUTION
                GAS_LIMIT_RESOLUTION
            } else if used_gas >= u64::from(self) {
                // Gas limit was under estimated, no refund
                0
            } else {
                // compute refund
                u64::from(self) - used_gas
            }
            .into()
        }
    }

    /// Round the input number up to the next highest multiple
    /// of GAS_LIMIT_RESOLUTION
    impl From<u64> for GasLimit {
        fn from(amount: u64) -> GasLimit {
            // we could use the ceiling function but this way avoids casts to
            // floats
            if GAS_LIMIT_RESOLUTION * (amount / GAS_LIMIT_RESOLUTION) < amount {
                GasLimit {
                    multiplier: (amount / GAS_LIMIT_RESOLUTION) + 1,
                }
            } else {
                GasLimit {
                    multiplier: (amount / GAS_LIMIT_RESOLUTION),
                }
            }
        }
    }

    /// Round the input number up to the next highest multiple
    /// of GAS_LIMIT_RESOLUTION
    impl From<Amount> for GasLimit {
        fn from(amount: Amount) -> GasLimit {
            GasLimit::from(u64::from(amount))
        }
    }

    /// Get back the gas limit as a raw number
    impl From<&GasLimit> for u64 {
        fn from(limit: &GasLimit) -> u64 {
            limit.multiplier * GAS_LIMIT_RESOLUTION
        }
    }

    /// Get back the gas limit as a raw number
    impl From<GasLimit> for u64 {
        fn from(limit: GasLimit) -> u64 {
            limit.multiplier * GAS_LIMIT_RESOLUTION
        }
    }

    /// Get back the gas limit as a raw number, viewed as an Amount
    impl From<GasLimit> for Amount {
        fn from(limit: GasLimit) -> Amount {
            Amount::from(limit.multiplier * GAS_LIMIT_RESOLUTION)
        }
    }

    impl borsh::ser::BorshSerialize for GasLimit {
        fn serialize<W: Write>(&self, writer: &mut W) -> std::io::Result<()> {
            BorshSerialize::serialize(&u64::from(self), writer)
        }
    }

    impl borsh::BorshDeserialize for GasLimit {
        fn deserialize(buf: &mut &[u8]) -> std::io::Result<Self> {
            let raw: u64 = BorshDeserialize::deserialize(buf)?;
            Ok(GasLimit::from(raw))
        }
    }

    /// A transaction with an encrypted payload as well
    /// as some non-encrypted metadata for inclusion
    /// and / or verification purposes
    #[derive(
        Debug, Clone, BorshSerialize, BorshDeserialize, Serialize, Deserialize,
    )]
    pub struct WrapperTx {
        /// The fee to be payed for including the tx
        pub fee: Fee,
        /// Used to determine an implicit account of the fee payer
        pub pk: PublicKey,
        /// The epoch in which the tx is to be submitted. This determines
        /// which decryption key will be used
        pub epoch: Epoch,
        /// Max amount of gas that can be used when executing the inner tx
        gas_limit: GasLimit,
        /// the encrypted payload
        inner_tx: EncryptedTx,
        /// sha-2 hash of the inner transaction acting as a commitment
        /// the contents of the encrypted payload
        pub tx_hash: Hash,
    }

    impl WrapperTx {
        /// Create a new wrapper tx from unencrypted tx, the personal keypair,
        /// and the metadata surrounding the inclusion of the tx. This method
        /// constructs the signature of relevant data and encrypts the
        /// transaction
        pub fn new(
            fee: Fee,
            keypair: &Keypair,
            epoch: Epoch,
            gas_limit: GasLimit,
            tx: Tx,
        ) -> WrapperTx {
            // TODO: Look up current public key from storage
            let pubkey = EncryptionKey(<EllipticCurve as PairingEngine>::G1Affine::prime_subgroup_generator());
            let inner_tx = EncryptedTx::encrypt(&tx.to_bytes(), pubkey);
            Self {
                fee,
                pk: keypair.public.clone(),
                epoch,
                gas_limit,
                inner_tx,
                tx_hash: hash_tx(&tx.to_bytes()),
            }
        }

        /// Get the address of the implicit account associated
        /// with the public key
        pub fn fee_payer(&self) -> Address {
            Address::from(&self.pk)
        }

        /// A validity check on the ciphertext.
        pub fn validate_ciphertext(&self) -> bool {
            self.inner_tx.0.check(&<EllipticCurve as PairingEngine>::G1Prepared::from(
                -<EllipticCurve as PairingEngine>::G1Affine::prime_subgroup_generator(),
            ))
        }

        /// Decrypt the wrapped transaction.
        ///
        /// Will fail if the inner transaction does match the
        /// hash commitment or we are unable to recover a
        /// valid Tx from the decoded byte stream.
        pub fn decrypt(
            &self,
            privkey: <EllipticCurve as PairingEngine>::G2Affine,
        ) -> Result<Tx, WrapperTxErr> {
            // decrypt the inner tx
            let decrypted = self.inner_tx.decrypt(privkey);
            // check that the hash equals commitment
            if hash_tx(&decrypted) != self.tx_hash {
                Err(WrapperTxErr::DecryptedHash)
            } else {
                // convert back to Tx type
                Tx::try_from(decrypted.as_ref())
                    .map_err(|_| WrapperTxErr::InvalidTx)
            }
        }

        /// Sign the wrapper transaction and convert to a normal Tx type
        pub fn sign(&self, keypair: &Keypair) -> Result<Tx, WrapperTxErr> {
            if self.pk != keypair.public {
                return Err(WrapperTxErr::InvalidKeyPair);
            }
            Ok(Tx::new(
                vec![],
                Some(
                    TxType::Wrapper(self.clone())
                        .try_to_vec()
                        .expect("Could not serialize WrapperTx"),
                ),
            )
            .sign(keypair))
        }

        /// Validate the signature of a wrapper tx
        pub fn validate_sig(
            &self,
            tx: &Tx,
            sig: &Signature,
        ) -> Result<(), TxError> {
            verify_tx_sig(&self.pk, tx, sig).map_err(|err| {
                TxError::SigError(format!(
                    "WrapperTx signature verification failed: {}",
                    err
                ))
            })
        }
    }

    #[cfg(test)]
    mod test_gas_limits {
        use super::*;

        /// Test serializing and deserializing again gives back original object
        /// Test that serializing converts GasLimit to u64 correctly
        #[test]
        fn test_gas_limit_roundtrip() {
            let limit = GasLimit { multiplier: 1 };
            // Test serde roundtrip
            let js = serde_json::to_string(&limit).expect("Test failed");
            assert_eq!(js, format!("{}", GAS_LIMIT_RESOLUTION));
            let new_limit: GasLimit =
                serde_json::from_str(&js).expect("Test failed");
            assert_eq!(new_limit, limit);

            // Test borsh roundtrip
            let borsh = limit.try_to_vec().expect("Test failed");
            assert_eq!(
                limit,
                BorshDeserialize::deserialize(&mut borsh.as_ref())
                    .expect("Test failed")
            );
        }

        /// Test that when we deserialize a u64 that is not a multiple of
        /// GAS_LIMIT_RESOLUTION to a GasLimit, it rounds up to the next
        /// multiple
        #[test]
        fn test_deserialize_not_multiple_of_resolution() {
            let js = serde_json::to_string(&(GAS_LIMIT_RESOLUTION + 1))
                .expect("Test failed");
            let limit: GasLimit =
                serde_json::from_str(&js).expect("Test failed");
            assert_eq!(limit, GasLimit { multiplier: 2 });
        }

        /// Test that refund is calculated correctly
        #[test]
        fn test_gas_limit_refund() {
            let limit = GasLimit { multiplier: 1 };
            let refund = limit.refund_amount(GAS_LIMIT_RESOLUTION - 1);
            assert_eq!(refund, Amount::from(1u64));
        }

        /// Test that we don't refund more than GAS_LIMIT_RESOLUTION
        #[test]
        fn test_gas_limit_too_high_no_refund() {
            let limit = GasLimit { multiplier: 2 };
            let refund = limit.refund_amount(GAS_LIMIT_RESOLUTION - 1);
            assert_eq!(refund, Amount::from(GAS_LIMIT_RESOLUTION));
        }

        /// Test that if gas usage was underestimated, we issue no refund
        #[test]
        fn test_gas_limit_too_low_no_refund() {
            let limit = GasLimit { multiplier: 1 };
            let refund = limit.refund_amount(GAS_LIMIT_RESOLUTION + 1);
            assert_eq!(refund, Amount::from(0u64));
        }
    }

    #[cfg(test)]
    mod test_wrapper_tx {
        use super::*;
        use crate::types::address::xan;
        use crate::types::key::ed25519::{verify_tx_sig, SignedTxData};

        fn gen_keypair() -> Keypair {
            use rand::prelude::ThreadRng;
            use rand::thread_rng;

            let mut rng: ThreadRng = thread_rng();
            Keypair::generate(&mut rng)
        }

        /// We test that when we feed in a Tx and then decrypt it again
        /// that we get what we started with.
        #[test]
        fn test_encryption_round_trip() {
            let keypair = gen_keypair();
            let tx = Tx::new(
                "wasm code".as_bytes().to_owned(),
                Some("transaction data".as_bytes().to_owned()),
            );

            let wrapper = WrapperTx::new(
                Fee {
                    amount: 10.into(),
                    token: xan(),
                },
                &keypair,
                Epoch(0),
                0.into(),
                tx.clone(),
            );
            assert!(wrapper.validate_ciphertext());
            let privkey = <EllipticCurve as PairingEngine>::G2Affine::prime_subgroup_generator();
            let decrypted = wrapper.decrypt(privkey).expect("Test failed");
            assert_eq!(tx, decrypted);
        }

        /// We test that when we try to decrypt a tx and it
        /// does not match the commitment, an error is returned
        #[test]
        fn test_decryption_invalid_hash() {
            let tx = Tx::new(
                "wasm code".as_bytes().to_owned(),
                Some("transaction data".as_bytes().to_owned()),
            );

            let mut wrapper = WrapperTx::new(
                Fee {
                    amount: 10.into(),
                    token: xan(),
                },
                &gen_keypair(),
                Epoch(0),
                0.into(),
                tx,
            );
            // give a incorrect commitment to the decrypted contents of the tx
            wrapper.tx_hash = Hash([0u8; 32]);
            assert!(wrapper.validate_ciphertext());
            let privkey = <EllipticCurve as PairingEngine>::G2Affine::prime_subgroup_generator();
            let err = wrapper.decrypt(privkey).expect_err("Test failed");
            assert_matches!(err, WrapperTxErr::DecryptedHash);
        }

        /// We check that even if the encrypted payload and has of its
        /// contents are correctly changed, we detect fraudulent activity
        /// via the signature.
        #[test]
        fn test_malleability_attack_detection() {
            let pubkey = <EllipticCurve as PairingEngine>::G1Affine::prime_subgroup_generator();
            let keypair = gen_keypair();
            // The intended tx
            let tx = Tx::new(
                "wasm code".as_bytes().to_owned(),
                Some("transaction data".as_bytes().to_owned()),
            );
            // the signed tx
            let mut tx = WrapperTx::new(
                Fee {
                    amount: 10.into(),
                    token: xan(),
                },
                &keypair,
                Epoch(0),
                0.into(),
                tx,
            )
            .sign(&keypair)
            .expect("Test failed");

            // we now try to alter the inner tx maliciously
            let mut wrapper = if let TxType::Wrapper(wrapper) =
                crate::types::transaction::process_tx(tx.clone())
                    .expect("Test failed")
            {
                wrapper
            } else {
                panic!("Test failed")
            };

            let mut signed_tx_data =
                SignedTxData::try_from_slice(&tx.data.unwrap()[..])
                    .expect("Test failed");

            // malicious transaction
            let malicious =
                Tx::new("Give me all the money".as_bytes().to_owned(), None);

            // We replace the inner tx with a malicious one
            wrapper.inner_tx = EncryptedTx::encrypt(
                &malicious.to_bytes(),
                EncryptionKey(pubkey),
            );

            // We change the commitment appropriately
            wrapper.tx_hash = hash_tx(&malicious.to_bytes());

            // we check ciphertext validity still passes
            assert!(wrapper.validate_ciphertext());
            // we check that decryption still succeeds
            let decrypted = wrapper.decrypt(
                <EllipticCurve as PairingEngine>::G2Affine::prime_subgroup_generator()
            )
                .expect("Test failed");
            assert_eq!(decrypted, malicious);

            // we substitute in the modified wrapper
            signed_tx_data.data = Some(
                TxType::Wrapper(wrapper).try_to_vec().expect("Test failed"),
            );
            tx.data = Some(signed_tx_data.try_to_vec().expect("Test failed"));

            // check that the signature is not valid
            verify_tx_sig(&keypair.public, &tx, &signed_tx_data.sig)
                .expect_err("Test failed");
            // check that the try from method also fails
            let err = crate::types::transaction::process_tx(tx)
                .expect_err("Test failed");
<<<<<<< HEAD
            assert_eq!(
                err,
                TxError::SigError(
                    "Signature verification failed: signature error".into()
                )
            );
=======
            assert_matches!(err, WrapperTxErr::SigError(_));
>>>>>>> 3748489f
        }
    }
}

#[cfg(feature = "ferveo-tpke")]
pub use wrapper_tx::*;<|MERGE_RESOLUTION|>--- conflicted
+++ resolved
@@ -14,13 +14,9 @@
 
     use crate::proto::Tx;
     use crate::types::address::Address;
-<<<<<<< HEAD
     use crate::types::key::ed25519::{
         verify_tx_sig, Keypair, PublicKey, Signature,
     };
-=======
-    use crate::types::key::ed25519::{Keypair, PublicKey, VerifySigError};
->>>>>>> 3748489f
     use crate::types::storage::Epoch;
     use crate::types::token::Amount;
     use crate::types::transaction::encrypted::EncryptedTx;
@@ -44,15 +40,6 @@
         InvalidTx,
         #[error("The given Tx data did not contain a valid WrapperTx")]
         InvalidWrapperTx,
-<<<<<<< HEAD
-=======
-        #[error("Expected signed WrapperTx data")]
-        Unsigned,
-        #[error("{0}")]
-        SigError(VerifySigError),
-        #[error("Unable to deserialize the Tx data: {0}")]
-        Deserialization(String),
->>>>>>> 3748489f
         #[error(
             "Attempted to sign WrapperTx with keypair whose public key \
              differs from that in the WrapperTx"
@@ -484,16 +471,7 @@
             // check that the try from method also fails
             let err = crate::types::transaction::process_tx(tx)
                 .expect_err("Test failed");
-<<<<<<< HEAD
-            assert_eq!(
-                err,
-                TxError::SigError(
-                    "Signature verification failed: signature error".into()
-                )
-            );
-=======
-            assert_matches!(err, WrapperTxErr::SigError(_));
->>>>>>> 3748489f
+            assert_matches!(err, TxError::SigError(_));
         }
     }
 }
